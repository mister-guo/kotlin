/*
 * Copyright 2010-2017 JetBrains s.r.o.
 *
 * Licensed under the Apache License, Version 2.0 (the "License");
 * you may not use this file except in compliance with the License.
 * You may obtain a copy of the License at
 *
 * http://www.apache.org/licenses/LICENSE-2.0
 *
 * Unless required by applicable law or agreed to in writing, software
 * distributed under the License is distributed on an "AS IS" BASIS,
 * WITHOUT WARRANTIES OR CONDITIONS OF ANY KIND, either express or implied.
 * See the License for the specific language governing permissions and
 * limitations under the License.
 */

package org.jetbrains.kotlin.resolve.lazy.descriptors;

import com.intellij.psi.PsiElement;
import com.intellij.psi.PsiNameIdentifierOwner;
import kotlin.collections.CollectionsKt;
import kotlin.jvm.functions.Function1;
import org.jetbrains.annotations.NotNull;
import org.jetbrains.annotations.Nullable;
import org.jetbrains.annotations.ReadOnly;
import org.jetbrains.kotlin.builtins.KotlinBuiltIns;
import org.jetbrains.kotlin.descriptors.*;
import org.jetbrains.kotlin.descriptors.annotations.Annotations;
import org.jetbrains.kotlin.descriptors.impl.ClassDescriptorBase;
import org.jetbrains.kotlin.descriptors.impl.FunctionDescriptorImpl;
import org.jetbrains.kotlin.incremental.components.NoLookupLocation;
import org.jetbrains.kotlin.lexer.KtTokens;
import org.jetbrains.kotlin.name.Name;
import org.jetbrains.kotlin.psi.*;
import org.jetbrains.kotlin.psi.psiUtil.KtPsiUtilKt;
import org.jetbrains.kotlin.psi.synthetics.SyntheticClassOrObjectDescriptor;
import org.jetbrains.kotlin.resolve.*;
import org.jetbrains.kotlin.resolve.descriptorUtil.DescriptorUtilsKt;
import org.jetbrains.kotlin.resolve.lazy.ForceResolveUtil;
import org.jetbrains.kotlin.resolve.lazy.LazyClassContext;
import org.jetbrains.kotlin.resolve.lazy.LazyEntity;
import org.jetbrains.kotlin.resolve.lazy.data.KtClassInfoUtil;
import org.jetbrains.kotlin.resolve.lazy.data.KtClassLikeInfo;
import org.jetbrains.kotlin.resolve.lazy.data.KtClassOrObjectInfo;
import org.jetbrains.kotlin.resolve.lazy.data.KtObjectInfo;
import org.jetbrains.kotlin.resolve.lazy.declarations.ClassMemberDeclarationProvider;
import org.jetbrains.kotlin.resolve.scopes.LexicalScope;
import org.jetbrains.kotlin.resolve.scopes.MemberScope;
import org.jetbrains.kotlin.resolve.scopes.StaticScopeForKotlinEnum;
import org.jetbrains.kotlin.resolve.source.KotlinSourceElementKt;
import org.jetbrains.kotlin.storage.MemoizedFunctionToNotNull;
import org.jetbrains.kotlin.storage.NotNullLazyValue;
import org.jetbrains.kotlin.storage.NullableLazyValue;
import org.jetbrains.kotlin.storage.StorageManager;
import org.jetbrains.kotlin.types.*;

import java.util.ArrayList;
import java.util.Collection;
import java.util.Collections;
import java.util.List;

import static kotlin.collections.CollectionsKt.firstOrNull;
import static org.jetbrains.kotlin.descriptors.Visibilities.PRIVATE;
import static org.jetbrains.kotlin.descriptors.Visibilities.PUBLIC;
import static org.jetbrains.kotlin.diagnostics.Errors.*;
import static org.jetbrains.kotlin.resolve.BindingContext.TYPE;
import static org.jetbrains.kotlin.resolve.ModifiersChecker.*;

public class LazyClassDescriptor extends ClassDescriptorBase implements ClassDescriptorWithResolutionScopes, LazyEntity {
    private static final Function1<KotlinType, Boolean> VALID_SUPERTYPE = type -> {
        assert !KotlinTypeKt.isError(type) : "Error types must be filtered out in DescriptorResolver";
        return TypeUtils.getClassDescriptor(type) != null;
    };

    private final LazyClassContext c;

    @Nullable // can be null in KtScript
    private final KtClassOrObject classOrObject;

    private final ClassMemberDeclarationProvider declarationProvider;

    private final LazyClassTypeConstructor typeConstructor;
    private final NotNullLazyValue<Modality> modality;
    private final Visibility visibility;
    private final ClassKind kind;
    private final boolean isInner;
    private final boolean isData;
    private final boolean isHeader;
    private final boolean isImpl;

    private final Annotations annotations;
    private final Annotations danglingAnnotations;
    private final NullableLazyValue<ClassDescriptorWithResolutionScopes> companionObjectDescriptor;
    private final MemoizedFunctionToNotNull<KtObjectDeclaration, ClassDescriptor> extraCompanionObjectDescriptors;

    private final LazyClassMemberScope unsubstitutedMemberScope;
    private final MemberScope staticScope;

    private final NullableLazyValue<Void> forceResolveAllContents;
    private final boolean isCompanionObject;

    private final ClassResolutionScopesSupport resolutionScopesSupport;
    private final NotNullLazyValue<List<TypeParameterDescriptor>> parameters;

    private final NotNullLazyValue<LexicalScope> scopeForInitializerResolution;

    private final NotNullLazyValue<Collection<ClassDescriptor>> sealedSubclasses;

    public LazyClassDescriptor(
            @NotNull LazyClassContext c,
            @NotNull DeclarationDescriptor containingDeclaration,
            @NotNull Name name,
            @NotNull KtClassLikeInfo classLikeInfo,
            boolean isExternal
    ) {
        super(c.getStorageManager(), containingDeclaration, name,
              KotlinSourceElementKt.toSourceElement(classLikeInfo.getCorrespondingClassOrObject()),
              isExternal
        );
        this.c = c;

        classOrObject = classLikeInfo.getCorrespondingClassOrObject();
        if (classOrObject != null) {
            this.c.getTrace().record(BindingContext.CLASS, classOrObject, this);
        }
        this.c.getTrace().record(BindingContext.FQNAME_TO_CLASS_DESCRIPTOR, DescriptorUtils.getFqName(this), this);

        this.declarationProvider = c.getDeclarationProviderFactory().getClassMemberDeclarationProvider(classLikeInfo);

        StorageManager storageManager = c.getStorageManager();

        this.unsubstitutedMemberScope = createMemberScope(c, this.declarationProvider);
        this.kind = classLikeInfo.getClassKind();
        this.staticScope = kind == ClassKind.ENUM_CLASS ? new StaticScopeForKotlinEnum(storageManager, this) : MemberScope.Empty.INSTANCE;

        this.typeConstructor = new LazyClassTypeConstructor();

        this.isCompanionObject = classLikeInfo instanceof KtObjectInfo && ((KtObjectInfo) classLikeInfo).isCompanionObject();

        KtModifierList modifierList = classLikeInfo.getModifierList();
        if (kind.isSingleton()) {
            this.modality = storageManager.createLazyValue(() -> Modality.FINAL);
        }
        else {
            Modality defaultModality = kind == ClassKind.INTERFACE ? Modality.ABSTRACT : Modality.FINAL;
            this.modality = storageManager.createLazyValue(
                    () -> resolveModalityFromModifiers(classOrObject, defaultModality, c.getTrace().getBindingContext(),
                                                       null, /* allowSealed = */ true));
        }

        boolean isLocal = classOrObject != null && KtPsiUtil.isLocal(classOrObject);
        Visibility defaultVisibility;
        if (kind == ClassKind.ENUM_ENTRY || (kind == ClassKind.OBJECT && isCompanionObject)) {
            defaultVisibility = Visibilities.PUBLIC;
        }
        else {
            defaultVisibility = Visibilities.DEFAULT_VISIBILITY;
        }
        this.visibility = isLocal ? Visibilities.LOCAL : resolveVisibilityFromModifiers(modifierList, defaultVisibility);

        this.isInner = isInnerClass(modifierList) && !ModifiersChecker.isIllegalInner(this);
        this.isData = modifierList != null && modifierList.hasModifier(KtTokens.DATA_KEYWORD);
        this.isHeader = modifierList != null && modifierList.hasModifier(KtTokens.HEADER_KEYWORD);
        this.isImpl = modifierList != null && modifierList.hasModifier(KtTokens.IMPL_KEYWORD);

        // Annotation entries are taken from both own annotations (if any) and object literal annotations (if any)
        List<KtAnnotationEntry> annotationEntries = new ArrayList<>();
        if (classOrObject != null && classOrObject.getParent() instanceof KtObjectLiteralExpression) {
            // TODO: it would be better to have separate ObjectLiteralDescriptor without so much magic
            annotationEntries.addAll(KtPsiUtilKt.getAnnotationEntries((KtObjectLiteralExpression) classOrObject.getParent()));
        }
        if (modifierList != null) {
            annotationEntries.addAll(modifierList.getAnnotationEntries());
        }
        if (!annotationEntries.isEmpty()) {
            this.annotations = new LazyAnnotations(
                    new LazyAnnotationsContext(
                            c.getAnnotationResolver(),
                            storageManager,
                            c.getTrace()
                    ) {
                        @NotNull
                        @Override
                        public LexicalScope getScope() {
                            return getOuterScope();
                        }
                    },
                    annotationEntries
            );
        }
        else {
            this.annotations = Annotations.Companion.getEMPTY();
        }

        List<KtAnnotationEntry> jetDanglingAnnotations = classLikeInfo.getDanglingAnnotations();
        if (jetDanglingAnnotations.isEmpty()) {
            this.danglingAnnotations = Annotations.Companion.getEMPTY();
        }
        else {
            this.danglingAnnotations = new LazyAnnotations(
                    new LazyAnnotationsContext(
                            c.getAnnotationResolver(),
                            storageManager,
                            c.getTrace()
                    ) {
                        @NotNull
                        @Override
                        public LexicalScope getScope() {
                            return getScopeForMemberDeclarationResolution();
                        }
                    },
                    jetDanglingAnnotations
            );
        }

        this.companionObjectDescriptor = storageManager.createNullableLazyValue(
                () -> computeCompanionObjectDescriptor(getCompanionObjectIfAllowed())
        );
        this.extraCompanionObjectDescriptors = storageManager.createMemoizedFunction(this::computeCompanionObjectDescriptor);
        this.forceResolveAllContents = storageManager.createRecursionTolerantNullableLazyValue(() -> {
            doForceResolveAllContents();
            return null;
        }, null);

        this.resolutionScopesSupport = new ClassResolutionScopesSupport(this, storageManager, this::getOuterScope);

        this.parameters = c.getStorageManager().createLazyValue(() -> {
            KtClassLikeInfo classInfo = declarationProvider.getOwnerInfo();
            KtTypeParameterList typeParameterList = classInfo.getTypeParameterList();
            if (typeParameterList == null) return Collections.emptyList();

            if (classInfo.getClassKind() == ClassKind.ENUM_CLASS) {
                c.getTrace().report(TYPE_PARAMETERS_IN_ENUM.on(typeParameterList));
            }
            if (classInfo.getClassKind() == ClassKind.OBJECT) {
                c.getTrace().report(TYPE_PARAMETERS_IN_OBJECT.on(typeParameterList));
            }

            List<KtTypeParameter> typeParameters = typeParameterList.getParameters();
            if (typeParameters.isEmpty()) return Collections.emptyList();

            List<TypeParameterDescriptor> parameters = new ArrayList<>(typeParameters.size());

            for (int i = 0; i < typeParameters.size(); i++) {
                parameters.add(new LazyTypeParameterDescriptor(c, this, typeParameters.get(i), i));
            }

            return parameters;
        });

        this.scopeForInitializerResolution = storageManager.createLazyValue(
                () -> ClassResolutionScopesSupportKt.scopeForInitializerResolution(
                        this, createInitializerScopeParent(), classLikeInfo.getPrimaryConstructorParameters()
                )
        );

        // TODO: only consider classes from the same file, not the whole package fragment
        this.sealedSubclasses = storageManager.createLazyValue(() -> DescriptorUtilsKt.computeSealedSubclasses(this));
    }

    @NotNull
    private DeclarationDescriptor createInitializerScopeParent() {
        ConstructorDescriptor primaryConstructor = getUnsubstitutedPrimaryConstructor();
        if (primaryConstructor != null) return primaryConstructor;

        return new FunctionDescriptorImpl(
                LazyClassDescriptor.this, null, Annotations.Companion.getEMPTY(), Name.special("<init-blocks>"),
                CallableMemberDescriptor.Kind.SYNTHESIZED, SourceElement.NO_SOURCE
        ) {
            {
                initialize(null, null, Collections.emptyList(), Collections.emptyList(),
                           null, Modality.FINAL, Visibilities.PRIVATE);
            }

            @NotNull
            @Override
            protected FunctionDescriptorImpl createSubstitutedCopy(
                    @NotNull DeclarationDescriptor newOwner,
                    @Nullable FunctionDescriptor original,
                    @NotNull Kind kind,
                    @Nullable Name newName,
                    @NotNull Annotations annotations,
                    @NotNull SourceElement source
            ) {
                throw new UnsupportedOperationException();
            }
        };
    }

    // NOTE: Called from constructor!
    @NotNull
    protected LazyClassMemberScope createMemberScope(
            @NotNull LazyClassContext c,
            @NotNull ClassMemberDeclarationProvider declarationProvider
    ) {
        return new LazyClassMemberScope(c, declarationProvider, this, c.getTrace());
    }

    @NotNull
    @Override
    public MemberScope getUnsubstitutedMemberScope() {
        return unsubstitutedMemberScope;
    }

    @NotNull
    protected LexicalScope getOuterScope() {
        return c.getDeclarationScopeProvider().getResolutionScopeForDeclaration(declarationProvider.getOwnerInfo().getScopeAnchor());
    }

    @Override
    @NotNull
    public LexicalScope getScopeForClassHeaderResolution() {
        return resolutionScopesSupport.getScopeForClassHeaderResolution().invoke();
    }

    @Override
    @NotNull
    public LexicalScope getScopeForConstructorHeaderResolution() {
        return resolutionScopesSupport.getScopeForConstructorHeaderResolution().invoke();
    }

    @Override
    @NotNull
    public LexicalScope getScopeForCompanionObjectHeaderResolution() {
        return resolutionScopesSupport.getScopeForCompanionObjectHeaderResolution().invoke();
    }

    @Override
    @NotNull
    public LexicalScope getScopeForMemberDeclarationResolution() {
        return resolutionScopesSupport.getScopeForMemberDeclarationResolution().invoke();
    }

    @Override
    @NotNull
    public LexicalScope getScopeForStaticMemberDeclarationResolution() {
        return resolutionScopesSupport.getScopeForStaticMemberDeclarationResolution().invoke();
    }

    @Override
    @NotNull
    public LexicalScope getScopeForInitializerResolution() {
        return scopeForInitializerResolution.invoke();
    }

    @NotNull
    @Override
    public Collection<CallableMemberDescriptor> getDeclaredCallableMembers() {
        //noinspection unchecked
        return (Collection) CollectionsKt.filter(
                DescriptorUtils.getAllDescriptors(unsubstitutedMemberScope),
                descriptor -> descriptor instanceof CallableMemberDescriptor
                              && ((CallableMemberDescriptor) descriptor).getKind() != CallableMemberDescriptor.Kind.FAKE_OVERRIDE
        );
    }

    @NotNull
    @Override
    public MemberScope getStaticScope() {
        return staticScope;
    }

    @NotNull
    @Override
    public Collection<ClassConstructorDescriptor> getConstructors() {
        return unsubstitutedMemberScope.getConstructors();
    }

    @Override
    public ClassConstructorDescriptor getUnsubstitutedPrimaryConstructor() {
        return unsubstitutedMemberScope.getPrimaryConstructor();
    }

    @NotNull
    @Override
    public TypeConstructor getTypeConstructor() {
        return typeConstructor;
    }

    @Override
    public ClassDescriptorWithResolutionScopes getCompanionObjectDescriptor() {
        return companionObjectDescriptor.invoke();
    }

    @NotNull
    @ReadOnly
    public List<ClassDescriptor> getDescriptorsForExtraCompanionObjects() {
        KtObjectDeclaration allowedCompanionObject = getCompanionObjectIfAllowed();

        return CollectionsKt.map(
                CollectionsKt.filter(
                        declarationProvider.getOwnerInfo().getCompanionObjects(),
                        companionObject -> companionObject != allowedCompanionObject
                ),
                extraCompanionObjectDescriptors
        );
    }

    @Nullable
    private ClassDescriptorWithResolutionScopes computeCompanionObjectDescriptor(@Nullable KtObjectDeclaration companionObject) {
        if (companionObject == null)
            return createSyntheticCompanionObjectDescriptor();
        KtClassLikeInfo companionObjectInfo = getCompanionObjectInfo(companionObject);
        if (!(companionObjectInfo instanceof KtClassOrObjectInfo)) {
            return null;
        }
        Name name = ((KtClassOrObjectInfo) companionObjectInfo).getName();
        assert name != null;
        getUnsubstitutedMemberScope().getContributedClassifier(name, NoLookupLocation.WHEN_GET_COMPANION_OBJECT);
        ClassDescriptor companionObjectDescriptor = c.getTrace().get(BindingContext.CLASS, companionObject);
        if (companionObjectDescriptor instanceof ClassDescriptorWithResolutionScopes) {
            assert DescriptorUtils.isCompanionObject(companionObjectDescriptor) : "Not a companion object: " + companionObjectDescriptor;
            return (ClassDescriptorWithResolutionScopes)companionObjectDescriptor;
        }
        else {
            return null;
        }
    }

    private ClassDescriptorWithResolutionScopes createSyntheticCompanionObjectDescriptor() {
        Name syntheticCompanionName = c.getSyntheticResolveExtension().getSyntheticCompanionObjectNameIfNeeded(this);
        if (syntheticCompanionName == null)
            return null;
        return new SyntheticClassOrObjectDescriptor(c,
                /* parentClassOrObject= */ classOrObject,
                                                    this, syntheticCompanionName, getSource(),
                /* outerScope= */ getOuterScope(),
<<<<<<< HEAD
                                                    Modality.FINAL, PUBLIC, PRIVATE, ClassKind.OBJECT, true);
=======
                Modality.FINAL, PUBLIC, PRIVATE, ClassKind.OBJECT, true);
>>>>>>> 45ae06f5
    }

    @Nullable
    private static KtClassLikeInfo getCompanionObjectInfo(@Nullable KtObjectDeclaration companionObject) {
        if (companionObject != null) {
            return KtClassInfoUtil.createClassLikeInfo(companionObject);
        }

        return null;
    }

    @Nullable
    private KtObjectDeclaration getCompanionObjectIfAllowed() {
        KtObjectDeclaration companionObject = firstOrNull(declarationProvider.getOwnerInfo().getCompanionObjects());
        return (companionObject != null && isCompanionObjectAllowed()) ? companionObject : null;
    }

    private boolean isCompanionObjectAllowed() {
        return !(getKind().isSingleton() || isInner() || DescriptorUtils.isLocal(this));
    }

    @NotNull
    @Override
    public ClassKind getKind() {
        return kind;
    }

    @NotNull
    @Override
    public Modality getModality() {
        return modality.invoke();
    }

    @NotNull
    @Override
    public Visibility getVisibility() {
        return visibility;
    }

    @Override
    public boolean isInner() {
        return isInner;
    }

    @Override
    public boolean isData() {
        return isData;
    }

    @Override
    public boolean isCompanionObject() {
        return isCompanionObject;
    }

    @Override
    public boolean isHeader() {
        return isHeader;
    }

    @Override
    public boolean isImpl() {
        return isImpl;
    }

    @NotNull
    @Override
    public Annotations getAnnotations() {
        return annotations;
    }

    @NotNull
    public Annotations getDanglingAnnotations() {
        return danglingAnnotations;
    }

    @NotNull
    @Override
    public Collection<ClassDescriptor> getSealedSubclasses() {
        return sealedSubclasses.invoke();
    }

    @Override
    public String toString() {
        // not using DescriptorRenderer to preserve laziness
        return (isHeader ? "header " : isImpl ? "impl " : "") + "class " + getName().toString();
    }

    @Override
    public void forceResolveAllContents() {
        forceResolveAllContents.invoke();
    }

    private void doForceResolveAllContents() {
        resolveMemberHeaders();
        ClassDescriptor companionObjectDescriptor = getCompanionObjectDescriptor();
        if (companionObjectDescriptor != null) {
            ForceResolveUtil.forceResolveAllContents(companionObjectDescriptor);
        }

        ForceResolveUtil.forceResolveAllContents(getConstructors());
        ForceResolveUtil.forceResolveAllContents(getDescriptorsForExtraCompanionObjects());
        ForceResolveUtil.forceResolveAllContents(getUnsubstitutedMemberScope());
        ForceResolveUtil.forceResolveAllContents(getTypeConstructor());
    }

    // Note: headers of member classes' members are not resolved
    public void resolveMemberHeaders() {
        ForceResolveUtil.forceResolveAllContents(getAnnotations());
        ForceResolveUtil.forceResolveAllContents(getDanglingAnnotations());

        getCompanionObjectDescriptor();

        getDescriptorsForExtraCompanionObjects();

        getConstructors();
        getContainingDeclaration();
        getThisAsReceiverParameter();
        getKind();
        getModality();
        getName();
        getOriginal();
        getScopeForClassHeaderResolution();
        getScopeForMemberDeclarationResolution();
        DescriptorUtils.getAllDescriptors(getUnsubstitutedMemberScope());
        getScopeForInitializerResolution();
        getUnsubstitutedInnerClassesScope();
        getTypeConstructor().getSupertypes();
        for (TypeParameterDescriptor typeParameterDescriptor : getTypeConstructor().getParameters()) {
            typeParameterDescriptor.getUpperBounds();
        }
        getUnsubstitutedPrimaryConstructor();
        getVisibility();
    }

    @NotNull
    @Override
    public List<TypeParameterDescriptor> getDeclaredTypeParameters() {
        return parameters.invoke();
    }

    private class LazyClassTypeConstructor extends AbstractClassTypeConstructor {
        private final NotNullLazyValue<List<TypeParameterDescriptor>> parameters = c.getStorageManager().createLazyValue(
                () -> TypeParameterUtilsKt.computeConstructorTypeParameters(LazyClassDescriptor.this)
        );

        public LazyClassTypeConstructor() {
            super(LazyClassDescriptor.this.c.getStorageManager());
        }

        @NotNull
        @Override
        protected Collection<KotlinType> computeSupertypes() {
            return LazyClassDescriptor.this.computeSupertypes();
        }

        @Override
        protected void reportSupertypeLoopError(@NotNull KotlinType type) {
            ClassifierDescriptor supertypeDescriptor = type.getConstructor().getDeclarationDescriptor();
            if (supertypeDescriptor instanceof ClassDescriptor) {
                ClassDescriptor superclass = (ClassDescriptor) supertypeDescriptor;
                reportCyclicInheritanceHierarchyError(c.getTrace(), LazyClassDescriptor.this, superclass);
            }
        }

        private void reportCyclicInheritanceHierarchyError(
                @NotNull BindingTrace trace,
                @NotNull ClassDescriptor classDescriptor,
                @NotNull ClassDescriptor superclass
        ) {
            PsiElement psiElement = DescriptorToSourceUtils.getSourceFromDescriptor(classDescriptor);

            PsiElement elementToMark = null;
            if (psiElement instanceof KtClassOrObject) {
                KtClassOrObject classOrObject = (KtClassOrObject) psiElement;
                for (KtSuperTypeListEntry delegationSpecifier : classOrObject.getSuperTypeListEntries()) {
                    KtTypeReference typeReference = delegationSpecifier.getTypeReference();
                    if (typeReference == null) continue;
                    KotlinType supertype = trace.get(TYPE, typeReference);
                    if (supertype != null && supertype.getConstructor() == superclass.getTypeConstructor()) {
                        elementToMark = typeReference;
                    }
                }
            }
            if (elementToMark == null && psiElement instanceof PsiNameIdentifierOwner) {
                PsiNameIdentifierOwner namedElement = (PsiNameIdentifierOwner) psiElement;
                PsiElement nameIdentifier = namedElement.getNameIdentifier();
                if (nameIdentifier != null) {
                    elementToMark = nameIdentifier;
                }
            }
            if (elementToMark != null) {
                trace.report(CYCLIC_INHERITANCE_HIERARCHY.on(elementToMark));
            }
        }

        @NotNull
        @Override
        protected SupertypeLoopChecker getSupertypeLoopChecker() {
            return c.getSupertypeLoopChecker();
        }

        @NotNull
        @Override
        public List<TypeParameterDescriptor> getParameters() {
            return parameters.invoke();
        }

        @Override
        public boolean isFinal() {
            return getModality() == Modality.FINAL;
        }

        @Override
        public boolean isDenotable() {
            return true;
        }

        @Override
        @NotNull
        public ClassifierDescriptor getDeclarationDescriptor() {
            return LazyClassDescriptor.this;
        }

        @Override
        public String toString() {
            return LazyClassDescriptor.this.getName().toString();
        }
    }

    @NotNull
    protected Collection<KotlinType> computeSupertypes() {
        if (KotlinBuiltIns.isSpecialClassWithNoSupertypes(this)) {
            return Collections.emptyList();
        }

        KtClassOrObject classOrObject = declarationProvider.getOwnerInfo().getCorrespondingClassOrObject();
        if (classOrObject == null) {
            return Collections.singleton(c.getModuleDescriptor().getBuiltIns().getAnyType());
        }

        List<KotlinType> allSupertypes =
                c.getDescriptorResolver().resolveSupertypes(getScopeForClassHeaderResolution(), this, classOrObject, c.getTrace());

        return new ArrayList<>(CollectionsKt.filter(allSupertypes, VALID_SUPERTYPE));
    }
}<|MERGE_RESOLUTION|>--- conflicted
+++ resolved
@@ -423,13 +423,9 @@
             return null;
         return new SyntheticClassOrObjectDescriptor(c,
                 /* parentClassOrObject= */ classOrObject,
-                                                    this, syntheticCompanionName, getSource(),
+                this, syntheticCompanionName, getSource(),
                 /* outerScope= */ getOuterScope(),
-<<<<<<< HEAD
-                                                    Modality.FINAL, PUBLIC, PRIVATE, ClassKind.OBJECT, true);
-=======
                 Modality.FINAL, PUBLIC, PRIVATE, ClassKind.OBJECT, true);
->>>>>>> 45ae06f5
     }
 
     @Nullable
